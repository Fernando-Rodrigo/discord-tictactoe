--- conflicted
+++ resolved
@@ -1,14 +1,9 @@
 {
   "token": "YOUR_BOT_USER_TOKEN",
   "language": "en",
-<<<<<<< HEAD
   "command": "tictactoe",
+  "commandOptionName": "opponent",
   "textCommand": "!ttt",
-=======
-  "command": "!ttt",
-  "slashCommand": "tictactoe",
-  "slashCommandOptionName": "opponent",
->>>>>>> c17d2759
   "allowedChannelIds": [],
   "allowedRoleIds": [],
   "requestExpireTime": 60,
