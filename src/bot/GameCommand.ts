--- conflicted
+++ resolved
@@ -1,15 +1,8 @@
-<<<<<<< HEAD
-import { GuildMember, Message, Permissions, TextChannel, User } from 'discord.js';
-import GameChannel from '@bot/channel/GameChannel';
-import TicTacToeBot from '@bot/TicTacToeBot';
-import localize from '@config/localize';
-=======
 import TextMessagingTunnel from '@bot/messaging/TextMessagingTunnel';
 import GameStateManager from '@bot/state/GameStateManager';
 import CommandConfig from '@config/CommandConfig';
 import localize from '@i18n/localize';
-import { GuildMember, Message } from 'discord.js';
->>>>>>> 51ba7743
+import { GuildMember, Message, Permissions, TextChannel } from 'discord.js';
 
 /**
  * Command to start a duel with someone else.
@@ -78,14 +71,9 @@
     private isInvitationValid(message: Message, invited: GuildMember): boolean {
         return (
             !invited.user.bot &&
-<<<<<<< HEAD
-            invitation.member !== invited &&
-            invitation.channel instanceof TextChannel &&
-            invited.permissionsIn(invitation.channel).has(Permissions.FLAGS.VIEW_CHANNEL)
-=======
             message.member !== invited &&
-            invited.permissionsIn(message.channel).has('VIEW_CHANNEL')
->>>>>>> 51ba7743
+            message.channel instanceof TextChannel &&
+            invited.permissionsIn(message.channel).has(Permissions.FLAGS.VIEW_CHANNEL)
         );
     }
 }