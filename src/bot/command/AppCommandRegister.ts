import localize from '@i18n/localize';
import { ApplicationCommandManager, ApplicationCommandOptionType, Message } from 'discord.js';

/**
 * Manages application command used by the module.
 *
 * @author Utarwyn
 * @since 2.2.0
 */
export default class AppCommandRegister {
    /**
     * Discord.js application command manager instance
     * @private
     */
    private readonly commandManager: ApplicationCommandManager;
    /**
     * Name of the application command to register
     * @private
     */
    private readonly name: string;
    /**
     * Name of the option to mention another user
     * @private
     */
    private readonly optionName: string;

    /**
     * Constructs application command registration handler.
     *
     * @param commandManager discord.js client instance
     * @param name application name to register
     * @param optionName name of the option to mention another user
     */
    constructor(commandManager: ApplicationCommandManager, name: string, optionName: string) {
        this.commandManager = commandManager;
        this.name = name;
        this.optionName = optionName;
    }

    /**
     * Handles messages to deploy or delete
     * the application command in a specific guild.
     *
     * @param message discord.js message object
     */
    public async handleDeployMessage(message: Message): Promise<void> {
<<<<<<< HEAD
        if (message.guild && message.member && message.member.permissions.has('Administrator')) {
            if (message.content === '?tttdeploy') {
                await this.registerInGuild(message.guild.id);
                await message.reply(`Command /${this.name} has been registered.`);
            } else if (message.content === '?tttdelete') {
                const executed = await this.deleteInGuild(message.guild.id);
                if (executed) {
                    await message.reply(`Command /${this.name} has been unregistered.`);
                } else {
                    await message.reply(`Command /${this.name} not found.`);
=======
        if (
            message.guild &&
            message.member &&
            message.client.user &&
            message.mentions.has(message.client.user) &&
            message.member.permissions.has('ADMINISTRATOR')
        ) {
            const words = message.content.split(' ');
            if (words.length === 2) {
                if (words.includes('tttdeploy')) {
                    await this.registerInGuild(message.guild.id);
                    await message.reply(`Command /${this.name} has been registered.`);
                } else if (words.includes('tttdelete')) {
                    const executed = await this.deleteInGuild(message.guild.id);
                    if (executed) {
                        await message.reply(`Command /${this.name} has been unregistered.`);
                    } else {
                        await message.reply(`Command /${this.name} not found.`);
                    }
>>>>>>> 9324ab5d
                }
            }
        }
    }

    /**
     * Registers the application command into a guild.
     *
     * @param guildId guild identifier which will receive the command
     * @private
     */
    private async registerInGuild(guildId: string): Promise<void> {
        await this.commandManager.create(
            {
                name: this.name,
                description: localize.__('command.description'),
                options: [
                    {
                        type: ApplicationCommandOptionType.User,
                        name: this.optionName,
                        description: localize.__('command.option-user')
                    }
                ]
            },
            guildId
        );
    }

    /**
     * Deletes the application command from a guild.
     *
     * @param guildId guild identifier in which the command will be deleted
     * @private
     */
    private async deleteInGuild(guildId: string): Promise<boolean> {
        const commands = await this.commandManager.fetch({ guildId });
        const command = commands?.find(cmd => cmd.name === this.name);

        if (command) {
            await this.commandManager.delete(command.id, guildId);
            return true;
        } else {
            return false;
        }
    }
}<|MERGE_RESOLUTION|>--- conflicted
+++ resolved
@@ -44,24 +44,12 @@
      * @param message discord.js message object
      */
     public async handleDeployMessage(message: Message): Promise<void> {
-<<<<<<< HEAD
-        if (message.guild && message.member && message.member.permissions.has('Administrator')) {
-            if (message.content === '?tttdeploy') {
-                await this.registerInGuild(message.guild.id);
-                await message.reply(`Command /${this.name} has been registered.`);
-            } else if (message.content === '?tttdelete') {
-                const executed = await this.deleteInGuild(message.guild.id);
-                if (executed) {
-                    await message.reply(`Command /${this.name} has been unregistered.`);
-                } else {
-                    await message.reply(`Command /${this.name} not found.`);
-=======
         if (
             message.guild &&
             message.member &&
             message.client.user &&
             message.mentions.has(message.client.user) &&
-            message.member.permissions.has('ADMINISTRATOR')
+            message.member.permissions.has('Administrator')
         ) {
             const words = message.content.split(' ');
             if (words.length === 2) {
@@ -75,7 +63,6 @@
                     } else {
                         await message.reply(`Command /${this.name} not found.`);
                     }
->>>>>>> 9324ab5d
                 }
             }
         }
