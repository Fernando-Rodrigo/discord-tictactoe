--- conflicted
+++ resolved
@@ -60,11 +60,7 @@
             );
 
             // Reply with the duel request and attach the created message
-<<<<<<< HEAD
-            const message = await messenger.replyWith({ embeds: [duel.embed] });
-=======
-            const message = await tunnel.replyWith({ embed: duel.embed });
->>>>>>> 97a665f2
+            const message = await tunnel.replyWith({ embeds: [duel.embed] });
             await duel.attachTo(message);
 
             // Setup user cooldown
