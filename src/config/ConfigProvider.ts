--- conflicted
+++ resolved
@@ -13,14 +13,9 @@
     public token = '';
     public language = 'en';
 
-<<<<<<< HEAD
     public command = 'tictactoe';
+    public commandOptionName = 'opponent';
     public textCommand = undefined;
-=======
-    public command = '!ttt';
-    public slashCommand = undefined;
-    public slashCommandOptionName = 'opponent';
->>>>>>> c17d2759
 
     public allowedChannelIds = [];
     public allowedRoleIds = [];
